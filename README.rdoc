= netzke-basepack
A pack of basic Rails/ExtJS widgets as a part of the Netzke framework. Live demo/tutorials on http://blog.writelesscode.com. Introduction to the Netzke framework and the Wiki: http://github.com/skozlov/netzke

Note that if you would like to modify this code or experiment with it, you may be better off cloning this project into your app's vendor/plugin directory - it will then behave as a Rails plugin.

> ! For *Ext3.0* compatibility, check out the "ext30" branch !

= Prerequisites
1. Rails >= 2.2
2. Ext JS >= 2.0, < 3.0: its root *must* be accessible as RAILS_ROOT/public/extjs. You may symlink your Ext JS library here like this (from your app folder):
    cd public && ln -s ~/Developer/extjs/ext-2.2 extjs

3. acts_as_list plugin must be installed: 
    ./script/plugin install git://github.com/rails/acts_as_list.git

4. mislav-will_paginate >= 2.3.0
    gem sources -a http://gems.github.com/
    sudo gem install mislav-will_paginate

= Installation
<<<<<<< HEAD
Install the Netzke gems:
=======
Install the gem:
>>>>>>> aa41a696
    gem install netzke-basepack

Include it into environment.rb:
    config.gem "netzke-basepack"

Include mapping for Netzke controller providing *.js and *.css (in routes.rb):
    map.netzke

= Usage
First, run the generators to have the necessary migrations:
    ./script/generate netzke_core

Do the migrations:
    rake db:migrate

The following example will provide you with a grid-based scaffold for ActiveRecord-model called Book. You may generate it like this:
    ./script/generate model Book title:string amount:integer
(don't forget to re-run the migrations after it)

In the controller declare the widget:

    class WelcomeController < ApplicationController
      netzke :books, :widget_class_name => 'GridPanel', :data_class_name => 'Book'
    end

After a widget is declared in the controller, it can be accessed in 3 different ways: 1) loaded by means of an automatically created controller action which will produce a basic HTML-page with the widget (handy for testing), 2) embedded directly into a view (by means of helpers), 3) dynamically loaded by other widgets (like BasicApp-derived, if you want a desktop-like, AJAX-driven web-app).

== Using automatically created controller action
Without writing any more code, you can access the widget by http://localhost:3000/welcome/books_test. That is to say, you simply append _test to your widget's name (as declared in the controller) to get the action's name.

== Embedding a widget into a view
netzke-core plugin provides the following 2 helpers to put inside your head-tag (use it in your layout):

1. netzke_js_include - to include extjs and netzke javascript files
2. netzke_css_include - to include the css. This one can take a parameter to specify a color schema you wish for Ext JS, e.g.: netzke_css_include(:gray)

Declaring a widget in the controller provides you with a couple of helpers that can be used in the view:

1. books_class_definition will contain the JavaScript code defining the code for the JS class.
2. books_widget_instance will declare a local JavaScript variable called 'book'.
3. books_widget_render will provide the JavaScript code that calls the "render" method on the variable declared by books_widget_instance.

Use these helpers inside of the script-tag like the following (in the view):
	
    <script type="text/javascript" charset="utf-8">
    <%= books_class_definition %>
    Ext.onReady(function(){
    	<%= books_widget_instance %>
    	<%= books_widget_render %>
    })
    </script>
    <div id="books">the widget will be rendered in this div</div>

If your layout already calls yield :javascripts wrapped in the <script>-tag, you can have all javascript-code in one place on the page:

    <% content_for :javascripts do %>
    <%= books_class_definition %>
    Ext.onReady(function(){
    	<%= books_widget_instance %>
    	books.render("books");
    })
    <% end %>
    <p>... your page content here ...</p>
    <div id="books">the widget will be rendered in this div</div>

== Dynamic loading of widgets
TODO: this part will be covered later

= Credentials
Testing done with the help of http://github.com/pluginaweek/plugin_test_helper

Copyright (c) 2008-2009 Sergei Kozlov, released under the MIT license<|MERGE_RESOLUTION|>--- conflicted
+++ resolved
@@ -18,11 +18,7 @@
     sudo gem install mislav-will_paginate
 
 = Installation
-<<<<<<< HEAD
-Install the Netzke gems:
-=======
-Install the gem:
->>>>>>> aa41a696
+Install Netzke gems:
     gem install netzke-basepack
 
 Include it into environment.rb:
