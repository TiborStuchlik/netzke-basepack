--- conflicted
+++ resolved
@@ -1,14 +1,11 @@
 == Priority
 * Solve the confusion about columns being stored in the persistent config
 * On grid refresh, reset the dirty fields, so that the "Apply" button doesn't do anything
-<<<<<<< HEAD
 * DataAccessor#to_array should not rescue exceptions, but rather check the availability of the attributes; `respond_to_with_basepack?` should be extended to also return true for association columns
-=======
 * GridPanel's read_only vs editable (doesn't work now) options
 * Inclusion of css in a stand-alone widget
 * Find a way to print the grid nicely (along with the column and rows that don't fit on the screen)
 * Auto-include the ID column into GridPanel by default
->>>>>>> b7843a4d
 
 == Foolproof
 * Should not be possible delete the "ID" field from grids/forms
