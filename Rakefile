--- conflicted
+++ resolved
@@ -8,30 +8,8 @@
     gemspec.description = "A set of full-featured extendible Netzke components (such as FormPanel, GridPanel, Window, BorderLayoutPanel, etc) which can be used as building block for your RIA"
     gemspec.email = "nmcoder@gmail.com"
     gemspec.homepage = "http://netzke.org"
-<<<<<<< HEAD
-    gemspec.authors = ["Sergei Kozlov"]
     gemspec.add_dependency("netzke-core",   "~>0.8.0")
-    gemspec.post_install_message = <<-MESSAGE
-
-========================================================================
-
-           Thanks for installing netzke-basepack!
-
-  Don't forget to run "rails generate netzke:baspack" to copy necessary
-  assets to your public folder!
-
-  Netzke home page:     http://netzke.org
-  Netzke Google Groups: http://groups.google.com/group/netzke
-  Netzke tutorials:     http://blog.writelesscode.com
-
-========================================================================
-
-    MESSAGE
-
-=======
     gemspec.authors = ["Denis Gorin"]
-    gemspec.add_dependency("netzke-core",   "~>0.7.6")
->>>>>>> 80a7ae6e
   end
   Jeweler::GemcutterTasks.new
 rescue LoadError
