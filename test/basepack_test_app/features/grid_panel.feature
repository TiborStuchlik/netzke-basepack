--- conflicted
+++ resolved
@@ -236,11 +236,16 @@
   And I should see "Nabokov, Vladimir"
 
 @javascript
-<<<<<<< HEAD
-Scenario: Virtual attributes should not be editable
-  Given a book exists with title: "Some Title"
-  When I go to the BookGridWithVirtualAttributes test page
-  Then the grid's column "In abundance" should not be editable
+  Scenario: Virtual attributes should not be sortable
+    Given a book exists with title: "Some Title"
+    When I go to the BookGridWithVirtualAttributes test page
+    Then the grid's column "In abundance" should not be sortable
+
+@javascript
+  Scenario: Virtual attributes should not be editable
+    Given a book exists with title: "Some Title"
+    When I go to the BookGridWithVirtualAttributes test page
+    Then the grid's column "In abundance" should not be editable
 
 @javascript
 Scenario: Delete record via an column action
@@ -268,25 +273,4 @@
   When I go forward one page
   And  I wait for the response from the server
   Then I should see "Getting Things Done"
-  And I should see "Magus"
-=======
-  Scenario: Virtual attributes should not be sortable
-    Given a book exists with title: "Some Title"
-    When I go to the BookGridWithVirtualAttributes test page
-    Then the grid's column "In abundance" should not be sortable
-
-@javascript
-  Scenario: Virtual attributes should not be editable
-    Given a book exists with title: "Some Title"
-    When I go to the BookGridWithVirtualAttributes test page
-    Then the grid's column "In abundance" should not be editable
-
-@javascript
-  Scenario: Delete record via an column action
-    Given a book exists with title: "Some Title"
-    When I go to the BookGridWithColumnActions test page
-    And I click the "Delete row" action icon
-    And I press "Yes"
-    Then I should see "Deleted 1 record(s)"
-    And a book should not exist with title: "Some Title"
->>>>>>> f73c1e1d
+  And I should see "Magus"