--- conflicted
+++ resolved
@@ -65,28 +65,17 @@
       capybara (>= 1.1.2)
       cucumber (>= 1.1.3)
       nokogiri (>= 1.5.0)
-<<<<<<< HEAD
-    database_cleaner (0.6.7)
-    diff-lcs (1.1.3)
-    erubis (2.7.0)
-    factory_girl (2.1.0)
-=======
     database_cleaner (0.7.0)
     diff-lcs (1.1.3)
     erubis (2.7.0)
     factory_girl (2.3.2)
       activesupport
->>>>>>> f7e38016
     ffi (1.0.11)
     gherkin (2.7.2)
       json (>= 1.4.6)
     hike (1.2.1)
     i18n (0.6.0)
     json (1.6.4)
-<<<<<<< HEAD
-    json_pure (1.6.4)
-=======
->>>>>>> f7e38016
     launchy (2.0.5)
       addressable (~> 2.2.6)
     mail (2.3.0)
@@ -94,22 +83,13 @@
       mime-types (~> 1.16)
       treetop (~> 1.4.8)
     mime-types (1.17.2)
-<<<<<<< HEAD
-    multi_json (1.0.3)
-    mysql2 (0.3.7)
-=======
     multi_json (1.0.4)
     mysql2 (0.3.11)
->>>>>>> f7e38016
     nokogiri (1.5.0)
     pickle (0.4.10)
       cucumber (>= 0.8)
       rake
-<<<<<<< HEAD
-    polyglot (0.3.2)
-=======
     polyglot (0.3.3)
->>>>>>> f7e38016
     rack (1.3.6)
     rack-cache (1.0.3)
       rack (>= 0.4)
@@ -144,19 +124,6 @@
     rspec-core (2.8.0)
     rspec-expectations (2.8.0)
       diff-lcs (~> 1.1.2)
-<<<<<<< HEAD
-    rspec-mocks (2.6.0)
-    rspec-rails (2.6.1)
-      actionpack (~> 3.0)
-      activesupport (~> 3.0)
-      railties (~> 3.0)
-      rspec (~> 2.6.0)
-    rubyzip (0.9.5)
-    selenium-webdriver (2.13.0)
-      childprocess (>= 0.2.1)
-      ffi (~> 1.0.9)
-      json_pure
-=======
     rspec-mocks (2.8.0)
     rspec-rails (2.8.1)
       actionpack (>= 3.0)
@@ -168,18 +135,13 @@
       childprocess (>= 0.2.5)
       ffi (~> 1.0.9)
       multi_json (~> 1.0.4)
->>>>>>> f7e38016
       rubyzip
     spork (0.8.5)
     sprockets (2.0.3)
       hike (~> 1.2)
       rack (~> 1.0)
       tilt (~> 1.1, != 1.3.0)
-<<<<<<< HEAD
-    sqlite3 (1.3.4)
-=======
     sqlite3 (1.3.5)
->>>>>>> f7e38016
     sqlite3-ruby (1.3.3)
       sqlite3 (>= 1.3.3)
     term-ansicolor (1.0.7)
