PATH
  remote: vendor/gems/netzke-core
  specs:
    netzke-core (0.7.4)
      activesupport (>= 3.0.0)

PATH
  remote: vendor/gems/netzke-persistence
  specs:
    netzke-persistence (0.1.0)

GEM
  remote: http://rubygems.org/
  specs:
    actionmailer (3.1.0)
      actionpack (= 3.1.0)
      mail (~> 2.3.0)
    actionpack (3.1.0)
      activemodel (= 3.1.0)
      activesupport (= 3.1.0)
      builder (~> 3.0.0)
      erubis (~> 2.7.0)
      i18n (~> 0.6)
      rack (~> 1.3.2)
      rack-cache (~> 1.0.3)
      rack-mount (~> 0.8.2)
      rack-test (~> 0.6.1)
      sprockets (~> 2.0.0)
    activemodel (3.1.0)
      activesupport (= 3.1.0)
      bcrypt-ruby (~> 3.0.0)
      builder (~> 3.0.0)
      i18n (~> 0.6)
    activerecord (3.1.0)
      activemodel (= 3.1.0)
      activesupport (= 3.1.0)
      arel (~> 2.2.1)
      tzinfo (~> 0.3.29)
    activeresource (3.1.0)
      activemodel (= 3.1.0)
      activesupport (= 3.1.0)
    activesupport (3.1.0)
      multi_json (~> 1.0)
    acts_as_list (0.1.4)
    addressable (2.2.6)
    arel (2.2.1)
    bcrypt-ruby (3.0.1)
    builder (3.0.0)
    capybara (1.1.1)
      mime-types (>= 1.16)
      nokogiri (>= 1.3.3)
      rack (>= 1.0.0)
      rack-test (>= 0.5.4)
      selenium-webdriver (~> 2.0)
      xpath (~> 0.1.4)
    childprocess (0.2.2)
      ffi (~> 1.0.6)
    cucumber (1.1.0)
      builder (>= 2.1.2)
      diff-lcs (>= 1.1.2)
      gherkin (~> 2.5.0)
      json (>= 1.4.6)
      term-ansicolor (>= 1.0.6)
    cucumber-rails (1.1.1)
      capybara (>= 1.1.1)
      cucumber (>= 1.1.0)
      nokogiri (>= 1.5.0)
    database_cleaner (0.6.7)
    diff-lcs (1.1.3)
    erubis (2.7.0)
    factory_girl (2.1.2)
      activesupport
    ffi (1.0.9)
    gherkin (2.5.1)
      json (>= 1.4.6)
    hike (1.2.1)
    i18n (0.6.0)
    json (1.6.1)
    json_pure (1.6.1)
    launchy (2.0.5)
      addressable (~> 2.2.6)
    mail (2.3.0)
      i18n (>= 0.4.0)
      mime-types (~> 1.16)
      treetop (~> 1.4.8)
    mime-types (1.16)
    multi_json (1.0.3)
    mysql2 (0.3.7)
    nokogiri (1.5.0)
    pickle (0.4.10)
      cucumber (>= 0.8)
      rake
<<<<<<< HEAD
    polyglot (0.3.3)
=======
    polyglot (0.3.2)
>>>>>>> 02d4d213
    rack (1.3.4)
    rack-cache (1.0.3)
      rack (>= 0.4)
    rack-mount (0.8.3)
      rack (>= 1.0.0)
    rack-ssl (1.3.2)
      rack
    rack-test (0.6.1)
      rack (>= 1.0)
    rails (3.1.0)
      actionmailer (= 3.1.0)
      actionpack (= 3.1.0)
      activerecord (= 3.1.0)
      activeresource (= 3.1.0)
      activesupport (= 3.1.0)
      bundler (~> 1.0)
      railties (= 3.1.0)
    railties (3.1.0)
      actionpack (= 3.1.0)
      activesupport (= 3.1.0)
      rack-ssl (~> 1.3.2)
      rake (>= 0.8.7)
      rdoc (~> 3.4)
      thor (~> 0.14.6)
    rake (0.9.2)
    rdoc (3.9.4)
    rspec (2.6.0)
      rspec-core (~> 2.6.0)
      rspec-expectations (~> 2.6.0)
      rspec-mocks (~> 2.6.0)
    rspec-core (2.6.4)
    rspec-expectations (2.6.0)
      diff-lcs (~> 1.1.2)
    rspec-mocks (2.6.0)
    rspec-rails (2.6.1)
      actionpack (~> 3.0)
      activesupport (~> 3.0)
      railties (~> 3.0)
      rspec (~> 2.6.0)
    rubyzip (0.9.4)
    selenium-webdriver (2.7.0)
      childprocess (>= 0.2.1)
      ffi (>= 1.0.7)
      json_pure
      rubyzip
    spork (0.8.5)
    sprockets (2.0.2)
      hike (~> 1.2)
      rack (~> 1.0)
      tilt (~> 1.1, != 1.3.0)
    sqlite3 (1.3.4)
    sqlite3-ruby (1.3.3)
      sqlite3 (>= 1.3.3)
    term-ansicolor (1.0.6)
    thor (0.14.6)
    tilt (1.3.3)
    treetop (1.4.10)
      polyglot
      polyglot (>= 0.3.1)
<<<<<<< HEAD
    tzinfo (0.3.31)
=======
    tzinfo (0.3.30)
>>>>>>> 02d4d213
    will_paginate (3.0.2)
    xpath (0.1.4)
      nokogiri (~> 1.3)

PLATFORMS
  ruby

DEPENDENCIES
  acts_as_list
  capybara
  cucumber
  cucumber-rails
  database_cleaner
  factory_girl
  launchy
  mysql2
  netzke-core!
  netzke-persistence!
  pickle
  rails (= 3.1.0)
  rspec-rails
  spork
  sqlite3-ruby
  will_paginate (~> 3.0)<|MERGE_RESOLUTION|>--- conflicted
+++ resolved
@@ -90,11 +90,7 @@
     pickle (0.4.10)
       cucumber (>= 0.8)
       rake
-<<<<<<< HEAD
-    polyglot (0.3.3)
-=======
     polyglot (0.3.2)
->>>>>>> 02d4d213
     rack (1.3.4)
     rack-cache (1.0.3)
       rack (>= 0.4)
@@ -154,11 +150,7 @@
     treetop (1.4.10)
       polyglot
       polyglot (>= 0.3.1)
-<<<<<<< HEAD
-    tzinfo (0.3.31)
-=======
     tzinfo (0.3.30)
->>>>>>> 02d4d213
     will_paginate (3.0.2)
     xpath (0.1.4)
       nokogiri (~> 1.3)
