module Netzke
  #
  # Basis for a Ext.Viewport-based application
  #
  # Features:
  # * dynamic loading of widgets
  # * restoring of the last loaded widget (not working for now)
  # * authentification support
  # * browser history support (press the "Back"-button to go to the previously loaded widget)
  # * FeedbackGhost-powered feedback
  # * aggregation of widget's own menus
  #
  class BasicApp < Base
    interface :app_get_widget # to dynamically load the widgets that are defined in initial_late_aggregatees
    
    module ClassMethods

      def js_base_class
        "Ext.Viewport"
      end

      # Global BasicApp configuration
      def config
        set_default_config({
          :logout_url => "/logout" # logout url assumed by default
        })
      end
      
      # The layout
      def js_default_config
        super.merge({
          :layout => 'border',
          :items => [{
            :id => 'main-panel',
            :region => 'center',
            :layout => 'fit'
          },{
      			:id => 'main-toolbar',
      			:xtype => 'toolbar',
            :region => 'north',
            :height => 25
          }]
        })
      end

<<<<<<< HEAD
      def js_before_constructor
        <<-JS.l
          // call appLoaded() once after the application is fully rendered
          this.on("afterlayout", function(){this.appLoaded();}, this, {single:true});
        JS
      end

      # Call appLoaded after the application is completely visible (e.g. load the initial widget, etc)
      def js_after_constructor
        <<-JS.l
          // add initial menus to the tool-bar
          var toolbar = this.findById('main-toolbar');
          Ext.each(#{js_initial_menus.to_js}, function(menu){
            toolbar.add(menu);
          });
        JS
=======
      # Set the event to do some things after the application is completely visible (e.g. to load the initial widget)
      def js_listeners
        {:afterlayout => {:fn => "this.onAfterLayout".l, :scope => this}}
>>>>>>> 284c3c40
      end
      
      # Set the Logout button if Netzke::Base.user is set
      def js_initial_menus
        res = []
        user = Netzke::Base.user
        if !user.nil?
          user_name = user.respond_to?(:name) ? user.name : user.login # try to display user's name, fallback to login
          res << "->" <<
          {
            :text => "Logout #{user_name}",
            :handler => <<-JS.l,
              function(){
                Ext.MessageBox.confirm('Confirm', 'Are you sure you want to logout?', function(btn){
    							if( btn == "yes" ) {
    								this.logout();
    							}
    						}.createDelegate(this));
              }
            JS
  			    :scope => this
          }
        else
          res << "->" <<
          {
            :text => "Login",
            :handler => <<-JS.l,
              function(){
                window.location = "/login"
              }
            JS
  			    :scope => this
          }
        end
        res
      end
      
      def js_extend_properties
        super.merge({

          # Initialize
          :app_loaded => <<-JS.l,
          function(){
            // Initialize menus (upcoming support for dynamically loaded menus)
            this.menus = {};
            
            Ext.History.on('change', this.processHistory, this);

            // If we are given a token, load the corresponding widget, otherwise load the last loaded widget
            var currentToken = Ext.History.getToken();
            if (currentToken != "") {
              this.processHistory(currentToken)
            } else {
              var lastLoaded = this.initialConfig.widgetToLoad; // passed from the server
              if (lastLoaded) Ext.History.add(lastLoaded);
            }
            
            if (this.initialConfig.menu) {this.addMenu(this.initialConfig.menu, this);}
          }
          JS
          
          :host_menu => <<-JS.l,
            function(menu, owner){
              var toolbar = this.findById('main-toolbar');
              if (!this.menus[owner.id]) this.menus[owner.id] = [];
              Ext.each(menu, function(item) {
            	  var newMenu = new Ext.Toolbar.Button(item);
            	  var position = toolbar.items.getCount() - 2;
            	  position = position < 0 ? 0 : position;
            	  toolbar.insertButton(position, newMenu);
            	  this.menus[owner.id].push(newMenu);
            	}, this);
          	}
          JS

          :unhost_menu => <<-JS.l,
            function(owner){
              var toolbar = this.findById('main-toolbar');
              if (this.menus[owner.id]) {
                Ext.each(this.menus[owner.id], function(menu){
                  toolbar.items.remove(menu); // remove the item from the toolbar
                  menu.destroy(); // ... and destroy it
                });
              }
            }
          JS

          :logout => <<-JS.l,
            function(){
              window.location = "#{config[:logout_url]}"
            }
          JS

          # Work around to fire "appLoaded" event only once
          :on_after_layout => <<-JS.l,
            function(){
              this.un('afterlayout', this.onAfterLayout, this); // avoid multiple calls
              this.appLoaded();
            }
          JS

          # Event handler for history change
          :process_history => <<-JS.l,
            function(token){
              if (token){
                this.findById('main-panel').loadWidget(this.initialConfig.interface.appGetWidget, {widget:token})
              } else {
                this.findById('main-panel').loadWidget(null)
              }
            }
          JS
          
          # Loads widget by name
          :app_load_widget => <<-JS.l,
            function(name){
              Ext.History.add(name)
            }
          JS

          # Loads widget by action
          :load_widget_by_action => <<-JS.l
            function(action){
              this.appLoadWidget(action.widget || action.name)
            }
          JS
        })
      end
    end
    
    extend ClassMethods
    
    # Pass the last loaded widget from the persistent storage (DB) to the browser
    def js_config
      super.merge({:widget_to_load => persistent_config['last_loaded_widget']})
    end
    
    # Html required for Ext.History to work
    def js_widget_html
      super << %Q{
<form id="history-form" class="x-hidden">
    <input type="hidden" id="x-history-field" />
    <iframe id="x-history-frame"></iframe>
</form>
      }
    end

    # We rely on the FeedbackGhost (to not need to implement our own feedback management)
    def initial_aggregatees
      {:feedback_ghost => {:widget_class_name => "FeedbackGhost"}}
    end

    # Besides instantiating ourselves, also instantiate the FeedbackGhost
    def js_widget_instance
      %Q{
        new Ext.netzke.cache['FeedbackGhost']({id:'feedback_ghost'})
        // Initialize history (can't say why it's not working well inside the appLoaded handler)
        Ext.History.init();
      } << super
    end
    
    # Interface implementation
    def interface_app_get_widget(params)
      widget = params.delete(:widget).underscore
      persistent_config['last_loaded_widget'] = widget # store the last loaded widget in the persistent storage
      send("#{widget}__get_widget", params)
    end
    
  end
end<|MERGE_RESOLUTION|>--- conflicted
+++ resolved
@@ -43,7 +43,6 @@
         })
       end
 
-<<<<<<< HEAD
       def js_before_constructor
         <<-JS.l
           // call appLoaded() once after the application is fully rendered
@@ -51,7 +50,6 @@
         JS
       end
 
-      # Call appLoaded after the application is completely visible (e.g. load the initial widget, etc)
       def js_after_constructor
         <<-JS.l
           // add initial menus to the tool-bar
@@ -60,11 +58,6 @@
             toolbar.add(menu);
           });
         JS
-=======
-      # Set the event to do some things after the application is completely visible (e.g. to load the initial widget)
-      def js_listeners
-        {:afterlayout => {:fn => "this.onAfterLayout".l, :scope => this}}
->>>>>>> 284c3c40
       end
       
       # Set the Logout button if Netzke::Base.user is set
