--- conflicted
+++ resolved
@@ -7,17 +7,10 @@
     Ext.History.on('change', this.processHistory, this);
 
     // Setting the "busy" indicator for Ajax requests
-<<<<<<< HEAD
-    Ext.Ajax.on('beforerequest', function(){this.getComponent('main-statusbar').showBusy()}, this);
-    Ext.Ajax.on('requestcomplete', function(){this.getComponent('main-statusbar').clearStatus()}, this);
-    Ext.Ajax.on('requestexception', function(){this.getComponent('main-statusbar').clearStatus()}, this);
-    
-=======
     Ext.Ajax.on('beforerequest',    function(){ statusBar.showBusy(); });
     Ext.Ajax.on('requestcomplete',  function(){ statusBar.hideBusy(); });
     Ext.Ajax.on('requestexception', function(){ statusBar.hideBusy(); });
 
->>>>>>> 4d473a9f
     // Initialize history
     Ext.History.init();
   },
