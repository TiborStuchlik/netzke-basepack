--- conflicted
+++ resolved
@@ -269,27 +269,19 @@
 
       # Override to change the default bottom toolbar
       def default_bbar
-<<<<<<< HEAD
-        res = %w{ add apply }.map(&:to_sym)
-=======
         res = config[:enable_edit_inline] || config[:enable_edit_in_form] ? %w{ add edit }.map(&:to_sym) : []
         res << :apply if config[:enable_edit_inline]
         res << :del
         res << "-" << :add_in_form << :edit_in_form if config[:enable_edit_inline] && config[:enable_edit_in_form]
->>>>>>> 0ca8d816
         res << "-" << :search if config[:enable_extended_search]
         res
       end
 
       # Override to change the default context menu
       def default_context_menu
-<<<<<<< HEAD
-        res = %w{ edit del }.map(&:to_sym)
-=======
         res = config[:enable_edit_inline] || config[:enable_edit_in_form] ? [:edit] : []
         res << :del if !config[:read_only]
         res << "-" << :edit_in_form if config[:enable_edit_in_form] && config[:enable_edit_inline]
->>>>>>> 0ca8d816
         res
       end
 
