module Netzke
  module Basepack
    class GridPanel < Netzke::Base
      module Columns
        extend ActiveSupport::Concern

        module ClassMethods
          # Columns to be displayed by the FieldConfigurator, "meta-columns". Each corresponds to a configuration
          # option for each column in the grid.
          def meta_columns
            [
              # Whether the column will be present in the grid, also in :hidden or :meta state. The value for this column will
              # always be sent to/from the JS grid to the server
              {:name => "included",      :attr_type => :boolean, :width => 40, :header => "Incl", :default_value => true},

              # The name of the column. May be any accessible method or attribute of the data_class.
              {:name => "name",          :attr_type => :string, :width => 200},

              # The header for the column.
              {:name => "label",         :attr_type => :string, :width => 200, :header => "Header"},

              # The default value of this column. Is used when a new row in the grid gets created.
              {:name => "default_value", :attr_type => :string, :width => 200},

              # Options for drop-downs
              {:name => "combobox_options",       :attr_type => :string, :editor => :textarea, :width => 200},

              # Whether the column is editable in the grid.
              {:name => "read_only",     :attr_type => :boolean, :header => "R/O", :tooltip => "Read-only"},

              # Whether the column will be in the hidden state (hide/show columns from the column menu, if it's enabled).
              {:name => "hidden",        :attr_type => :boolean},

              # Whether the column should have "grid filters" enabled
              # (see here: http://www.extjs.com/deploy/dev/examples/grid-filtering/grid-filter-local.html)
              {:name => "with_filters",  :attr_type => :boolean, :default_value => true, :header => "Filters"},

              #
              # Below some rarely used parameters, hidden by default (you can always un-hide them from the column menu).
              #

              # The column's width
              {:name => "width",         :attr_type => :integer, :hidden => true},

              # Whether the column should be hideable
              {:name => "hideable",      :attr_type => :boolean, :default_value => true, :hidden => true},

              # Whether the column should be sortable (why change it? normally it's hardcoded)
              {:name => "sortable",      :attr_type => :boolean, :default_value => true, :hidden => true},
            ]
          end

        end

        # Normalized columns for the grid, e.g.:
        # [{:name => :id, :hidden => true, ...}, {:name => :name, :editable => false, ...}, ...]
        def columns(only_included = true)
          @columns ||= begin
            if cols = load_columns
              filter_out_excluded_columns(cols) if only_included
              reverse_merge_equally_named_columns(cols, initial_columns)
              cols
            else
              initial_columns(only_included)
            end
          end
        end

        # Columns as a hash, for easier access to a specific column
        def columns_hash
          @columns_hash ||= columns.inject({}){|r,c| r.merge(c[:name].to_sym => c)}
        end

        # Columns that we fall back to when neither persistent columns, nor configured columns are present.
        # If there's a model-level field configuration, it's being used.
        # Otherwise the defaults straight from the ActiveRecord model ("netzke_attributes").
        # Override this method if you want to provide a fix set of columns in your subclass.
        def default_columns
          @default_columns ||= load_model_level_attrs || data_class.netzke_attributes
        end

        # Columns that represent a smart merge of default_columns and columns passed during the configuration.
        def initial_columns(only_included = true)
          # Normalize here, as from the config we can get symbols (names) instead of hashes
          columns_from_config = config[:columns] && normalize_attrs(config[:columns])


          if columns_from_config
            # automatically add a column that reflects the primary key (unless specified in the config)
            columns_from_config.insert(0, {:name => data_class.primary_key}) unless columns_from_config.any?{ |c| c[:name] == data_class.primary_key }

            # reverse-merge each column hash from config with each column hash from exposed_attributes
            # (columns from config have higher priority)
            for c in columns_from_config
              corresponding_default_column = default_columns.find{ |k| k[:name] == c[:name] }
              c.reverse_merge!(corresponding_default_column) if corresponding_default_column
            end
            columns_for_create = columns_from_config
          else
            # we didn't have columns configured in component's config, so, use the columns from the data class
            columns_for_create = default_columns
          end

          filter_out_excluded_columns(columns_for_create) if only_included

          # Make the column config complete with the defaults
          columns_for_create.each do |c|
            detect_association(c)
            set_default_header(c)
            set_default_editor(c)
            set_default_width(c)
            set_default_hidden(c)
            set_default_editable(c)
            set_default_sortable(c)
            set_default_filterable(c)
          end

          columns_for_create
        end

        private

          def filter_out_excluded_columns(cols)
            cols.reject!{ |c| c[:included] == false }
          end

          # Stores modified columns in persistent storage
          def save_columns!
            # NetzkeFieldList.update_list_for_current_authority(global_id, columns(false), original_data_class.name) if persistent_config_enabled?
          end

          def load_columns
            # NetzkeFieldList.read_list(global_id) if persistent_config_enabled?
          end

          def load_model_level_attrs
            # NetzkeModelAttrList.read_list(data_class.name) if persistent_config_enabled?
          end

          def set_default_header(c)
            c[:label] ||= data_class.human_attribute_name(c[:name])
          end

          def set_default_editor(c)
            c[:editor] ||= editor_for_attr_type(c[:attr_type])
            c[:editor] = {:xtype => c[:editor]} if c[:editor].is_a?(Symbol)
          end

          def set_default_width(c)
            c[:width] ||= 50 if c[:attr_type] == :boolean
            c[:width] ||= 150 if c[:attr_type] == :datetime
          end

          def set_default_hidden(c)
            c[:hidden] = true if primary_key_attr?(c) && c[:hidden].nil?
          end

          def set_default_editable(c)
            not_editable_if = primary_key_attr?(c)
            not_editable_if ||= c[:virtual]
            not_editable_if ||= c.delete(:read_only)

            editable_if = data_class.column_names.include?(c[:name])
            editable_if ||= data_class.instance_methods.map(&:to_s).include?("#{c[:name]}=")
            editable_if ||= association_attr?(c[:name])

            c[:editable] = editable_if && !not_editable_if if c[:editable].nil?
          end

          def set_default_sortable(c)
            c[:sortable] = !c[:virtual] if c[:sortable].nil?
          end

          def set_default_filterable(c)
            c[:filterable] = !c[:virtual] if c[:filterable].nil?
          end

          # Returns editor's xtype for a column type
          def editor_for_attr_type(type)
            attr_type_to_editor_map[type] || :textfield
          end

          def editor_for_association
            :combobox
          end

          # Returns a hash that maps a column type to the editor xtype. Override if you want different editors.
          def attr_type_to_editor_map
            {
              :integer => :numberfield,
              :boolean => :checkbox,
              :date => :datefield,
              :datetime => :xdatetime,
              :text => :textarea,
              :string => :textfield
            }
          end

          # Detects an association column and sets up the proper editor.
          def detect_association(c)
            # double-underscore notation? surely an association column
            if c[:name].index('__')
              assoc_name, assoc_method = c[:name].split('__')
              if assoc_method && assoc = data_class.reflect_on_association(assoc_name.to_sym)
                assoc_column = assoc.klass.columns_hash[assoc_method]
                assoc_method_type = assoc_column.try(:type)

                # if association column is boolean, display a checkbox (or alike), otherwise - a combobox (or alike)
                if c[:nested_attribute]
                  c[:editor] ||= editor_for_attr_type(assoc_method_type)
                else
                  c[:editor] ||= assoc_method_type == :boolean ? editor_for_attr_type(:boolean) : editor_for_association
                end
              end
            end
          end

          # Default fields that will be displayed in the Add/Edit/Search forms
          # When overriding this method, keep in mind that the fields inside the layout must be expanded (each field represented by a hash, not just a symbol)
          def default_fields_for_forms
<<<<<<< HEAD
	
            form_klass = self.class.constantize_class_name_or_nil("Netzke::ModelExtensions::#{config[:model]}ForFormPanel")|| original_data_class
=======
            form_klass = constantize_class_name("Netzke::ModelExtensions::#{config[:model]}ForFormPanel") || original_data_class
>>>>>>> 39474712

            # Select only those fields that are known to the form_klass
            selected_columns = columns.select do |c|
              form_klass.column_names.include?(c[:name]) ||
              form_klass.instance_methods.include?("#{c[:name]}=") ||
              association_attr?(c[:name])
            end

            selected_columns.map do |c|
              field_config = {:name => c[:name]}

              # scopes for combobox options
              field_config[:scopes] = c[:editor].is_a?(Hash) && c[:editor][:scopes]

              field_config
            end
          end

          # default_fields_for_forms extended with default values (for new-record form)
          def default_fields_for_forms_with_default_values
            res = default_fields_for_forms.dup
            each_attr_in(res) do |a|
              attr_name = a[:name].to_sym
              a[:value] = a[:default_value] || columns_hash[attr_name].try(:fetch, :default_value, nil) || data_class.netzke_attribute_hash[attr_name].try(:fetch, :default_value, nil)
            end
            res
          end

          # Recursively traversess items (an array) and yields each found field (a hash with :name set)
          def each_attr_in(items)
            items.each do |item|
              if item.is_a?(Hash)
                each_attr_in(item[:items]) if item[:items].is_a?(Array)
                yield(item) if item[:name]
              end
            end
          end

          # Receives 2 arrays of columns. Merges the missing config from the +source+ into +dest+, matching columns by name
          def reverse_merge_equally_named_columns(dest, source)
            dest.each{ |dc| dc.reverse_merge!(source.detect{ |sc| sc[:name] == dc[:name] } || {}) }
          end

      end
    end
  end
end<|MERGE_RESOLUTION|>--- conflicted
+++ resolved
@@ -218,12 +218,7 @@
           # Default fields that will be displayed in the Add/Edit/Search forms
           # When overriding this method, keep in mind that the fields inside the layout must be expanded (each field represented by a hash, not just a symbol)
           def default_fields_for_forms
-<<<<<<< HEAD
-	
-            form_klass = self.class.constantize_class_name_or_nil("Netzke::ModelExtensions::#{config[:model]}ForFormPanel")|| original_data_class
-=======
             form_klass = constantize_class_name("Netzke::ModelExtensions::#{config[:model]}ForFormPanel") || original_data_class
->>>>>>> 39474712
 
             # Select only those fields that are known to the form_klass
             selected_columns = columns.select do |c|
