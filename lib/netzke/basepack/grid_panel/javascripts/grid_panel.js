--- conflicted
+++ resolved
@@ -145,39 +145,10 @@
       this.plugins.push(this.ddPlugin);
     }
 
-<<<<<<< HEAD
-=======
-    // Explicitely create the connection to get grid's data,
-    // because we don't want the app-wide Ext.Ajax to be used,
-    // as we are going to subscribe to its events
-    var connection = new Ext.data.Connection({
-      url: this.endpointUrl("get_data"),
-
-      extraParams: {
-        authenticity_token : Ext.Ajax.extraParams.authenticity_token
-      },
-
-      // inform Ext.Ajax about our events
-      listeners: {
-        beforerequest: function(){
-          Ext.Ajax.fireEvent('beforerequest', arguments);
-        },
-        requestexception: function(){
-          Ext.Ajax.fireEvent('requestexception', arguments);
-        },
-        requestcomplete: function(){
-          Ext.Ajax.fireEvent('requestcomplete', arguments);
-        }
-      }
-    });
->>>>>>> 6edb25da
-
-
-
     // DirectProxy that uses our Ext.direct provider
-    var directProxy = new Ext.data.DirectProxy({directFn: Netzke.providers[this.id].getData});
-
-    directProxy.on('load', function (self, t, options) {
+    this.proxy = new Ext.data.DirectProxy({directFn: Netzke.providers[this.id].getData});
+
+    this.proxy.on('load', function (self, t, options) {
       // besides getting data into the store, we may also get commands to execute
       var response = t.result;
 
@@ -186,25 +157,8 @@
       this.bulkExecute(response);
     }, this);
 
-<<<<<<< HEAD
-    // Data store
-    this.store = new Ext.data.Store({
-        pruneModifiedRecords: true,
-        proxy: this.proxy = directProxy,
-        reader: new Ext.data.ArrayReader({root: "data", totalProperty: "total", successProperty: "success", id:0}, this.Row),
-        remoteSort: true,
-        listeners:{'loadexception':{
-          fn:this.loadExceptionHandler,
-          scope:this
-        }}
-    });
-=======
-    // HttpProxy that uses our custom connection
-    this.proxy = new Ext.data.HttpProxy(connection);
-
     // Data store
     this.store = this.buildStore();
->>>>>>> 6edb25da
 
     // Normalize bottom bar
     this.bbar = (this.enablePagination) ? new Ext.PagingToolbar({
