--- conflicted
+++ resolved
@@ -157,10 +157,7 @@
 
         protected
 
-<<<<<<< HEAD
-=======
           # Returns an array of records.
->>>>>>> 02d4d213
           def get_records(params)
 
             # Restore params from component_session if requested
