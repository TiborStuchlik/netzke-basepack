require "netzke/basepack/grid_panel/columns"
require "netzke/basepack/grid_panel/services"
# require "netzke/basepack/plugins/configuration_tool"

module Netzke
  module Basepack
    # Ext.grid.EditorGridPanel-based component with the following features:
    #
    # * ActiveRecord-model support with automatic column configuration
    # * multi-line CRUD operations - get, post, delete, create
    # * (multe-record) editing and adding records through a form
    # * persistent column resize, move and hide
    # * permissions
    # * sorting
    # * pagination
    # * filtering
    # * advanced search
    # * rows reordering by drag-n-drop, requires acts_as_list on the model
    # * virtual attribute support
    # * (TODO) dynamic configuration of properties and columns
    #
    # == Instance configuration
    # The following config options are supported:
    # * +model+ - name of the ActiveRecord model that provides data to this GridPanel, e.g. "User"
    # * +columns+ - an array of columns to be displayed in the grid; each column may be represented by a symbol (representing the model's attribute name), or a hash (when extra configuration is needed). See the "Columns" section below.
    # * +scope+ - specifies how the data should be filtered.
    #   When it's a symbol, it's used as a scope name.
    #   When it's a string, it's a SQL statement (passed directly to +where+).
    #   When it's a hash, it's a conditions hash (passed directly to +where+).
    #   When it's an array, it's expanded into an SQL statement with arguments (passed directly to +where+), e.g.:
    #
    #     :scope => ["id > ?", 100])
    #
    #   When it's a Proc, it's passed the model class, and is expected to return a ActiveRecord::Relation, e.g.:
    #
    #     :scope => { |rel| rel.where(:id.gt => 100).order(:created_at) }
    #
    # * +strong_default_attrs+ - (defaults to {}) a hash of attributes to be merged atop of every created/updated record, e.g. {:role_id => 1}
    # * +enable_column_filters+ - (defaults to true) enable filters in column's context menu
    # * +enable_edit_in_form+ - (defaults to true) provide buttons into the toolbar that activate editing/adding records via a form
    # * +enable_extended_search+ - (defaults to true) provide a button into the toolbar that shows configurable search form
    # * +enable_context_menu+ - (defaults to true) enable rows context menu
    # * +context_menu+ - an array of actions (e.g. [:edit.action, "-", :del.action] - see the Actions section) or +false+ to disable the context menu
    # * +enable_rows_reordering+ - (defaults to false) enable reordering of rows with drag-n-drop; underlying model (specified in +model+) must implement "acts_as_list"-compatible functionality
    # * +enable_pagination+ - (defaults to true) enable pagination
    # * +rows_per_page+ - (defaults to 30) number of rows per page (ignored when +enable_pagination+ is set to +false+)
    # * +load_inline_data+ - (defaults to true) load initial data into the grid right after its instantiation
    # * (TODO) +mode+ - when set to +config+, GridPanel loads in configuration mode
    # * <tt>[add|edit|multi_edit]_search_form_config</tt> - additional configuration for add/edit/multi_edit/search form panel
    # * <tt>[add|edit|multi_edit]_form_window_config</tt> - additional configuration for the window that wrapps up add/edit/multi_edit form panel
    #
    # == Columns
    # Columns are configured by passing an array to the +columns+ option. Each element in the array is either the name of model's (virtual) attribute (in which case the configuration will be fully automatic), or a hash that may contain the following configuration options as keys:
    #
    # * +name+ - (required) name of the column, that may correspond to the model's (virtual) attribute
    # * +read_only+ - a boolean that defines if the cells in the column should be editable
    # * +editable+ - same as +read_only+, but in reverse (takes precedence over +read_only+)
    # * +filterable+ - set to false to disable filtering on this column
    # * +getter+ - a lambda that receives a record as a parameter, and is expected to return a string that will be sent to the cell (can be HTML code), e.g.:
    #
    #     :getter => lambda {|r| [r.first_name, r.last_name].join }
    # * +setter+ - a lambda that receives a record as first parameter, and the value passed from the cell as the second parameter, and is expected to modify the record accordingly, e.g.:
    #
    #     :setter => lambda { |r,v| r.first_name, r.last_name = v.split(" ") }
    #
    # * +scope+ - the scope for one-to-many association column. Same syntax applies as for scoping out records for the grid itself. See "One-to-many association support" for details.
    #
    # * +sorting_scope+ - the name of the scope used for sorting the column. This can be useful for virtual columns for example. The scope will get one parameter specifying the direction (:asc or :desc). Example:
    #
    #     columns => [{ :name => "complete_user_name", :sorting_scope => :sort_user_by_full_name }, ...]
    #
    #     class User < ActiveRecord::Base
    #       scope :sort_user_by_full_name, lambda { |dir|
    #         order("users.first_name #{dir.to_s}, users.last_name #{dir.to_s}")
    #       }
    #     end
    #
    # * +format+ - the format to display data in case of date and datetime columns, e.g. 'Y-m-d g:i:s'.
    #
    # Besides these options, a column can receive any meaningful config option understood by Ext.grid.column.Column.
    #
    # == One-to-many association support
    # If the model bound to a grid +belongs_to+ another model, GridPanel can display an "assocition column" - where the user can select the associated record from a drop-down box. You can specify which method of the association should be used as the display value for the drop-down box options by using the double-underscore notation on the column name, where the association name is separated from the association method by "__" (double underscore). For example, let's say we have a Book that +belongs_to+ model Author, and Author responds to +first_name+. This way, the book grid can have a column defined as follows:
    #
    #     {:name => "author__first_name"}
    #
    # GridPanel will detect it to be an association column, and will use the drop-down box for selecting an author, where the list of authors will be represented by the author's first name.
    #
    # In order to scope out the records displayed in the drop-down box, the +scope+ column option can be used, e.g.:
    #
    #     {:name => "author__first_name", :scope => lambda{|relation| relation.where(:popular => true)}}
    #
    # == Add/edit/search forms
    # The forms will by default display the fields that correspond to the configured columns, taking over meaningful configuration options (e.g. +text+ will be converted into +fieldLabel+).
    # You may override the default fields displayed in the forms by overriding the +default_fields_for_forms+ method, which should return an array understood by the +items+ config property of the +FormPanel+. If you need to use a custom class instead of +FormPanel+, you may need to go an extra mile overriding the corresponding GridPanel's child component (e.g. "add_form" or "edit_form").
    #
    # == Actions
    # You can override GridPanel's actions to change their text, icons, and tooltips (see http://api.netzke.org/core/Netzke/Actions.html).
    #
    # GridPanel implements the following actions:
    # * +add+ - inline adding of a record
    # * +del+ - deletion of records
    # * +edit+ - inline editing of a record
    # * +apply+ - applying inline changes
    # * +add_in_form+ - adding a record in a form
    # * +edit_in_form+ - (multi-record) editing in a forrm
    # * +search+ - advanced searching
    #
    # == Class configuration
    #
    # Configuration on this level is effective during the life-time of the application. One place for setting these options are in application.rb, e.g.:
    #
    #     config.netzke.basepack.grid_panel.column_filters_available = false
    #
    # These can also be eventually set directly on the component's class:
    #
    #     Netzke::Basepack::GridPanel.column_filters_available = false
    #
    # Most of these options influence the amount of JavaScript code that is generated for this component's class, in the way that the less functionality is enabled, the less code is generated.
    #
    # The following class configuration options are available:
    # * +column_filters_available+ - (defaults to true) include code for the filters in the column's context menu
    # * (TODO) +config_tool_available+ - (defaults to true) include code for the configuration tool that launches the configuration panel
    # * +edit_in_form_available+ - (defaults to true) include code for (multi-record) editing and adding records through a form
    # * +extended_search_available+ - (defaults to true) include code for extended configurable search
    class GridPanel < Netzke::Base
      js_base_class "Ext.grid.Panel"

      class_attribute :columns_attr

      class_attribute :overridden_columns_attr
      self.overridden_columns_attr = {}

      # Class-level configuration. These options directly influence the amount of generated
      # javascript code for this component's class. For example, if you don't want filters for the grid,
      # set column_filters_available to false, and the javascript for the filters won't be included at all.
      class_config_option :column_filters_available, true

      class_config_option :extended_search_available, true

      class_config_option :edit_in_form_available, true

      class_config_option :rows_reordering_available, false

      class_config_option :config_tool_available, false

      class_config_option :default_instance_config, {
        :enable_edit_in_form    => edit_in_form_available,
        :enable_extended_search => extended_search_available,
        :enable_column_filters  => column_filters_available,
        :load_inline_data       => true,
        :enable_rows_reordering => false, # column drag n drop
        :enable_pagination      => true,
        :rows_per_page          => 30,
        :tools                  => %w{ refresh }
      }

      extend ActiveSupport::Memoizable

      include self::Services
      include self::Columns
      include Netzke::Basepack::DataAccessor

      js_mixin :grid_panel, :event_handling
      js_mixin :advanced_search if extended_search_available
      js_mixin :edit_in_form if edit_in_form_available

      js_translate *%w[are_you_sure confirmation]

      # JavaScript includes
      ex = Netzke::Core.ext_path.join("examples")

      js_include(ex.join("ux/CheckColumn.js"))
      js_include :check_column_fix

      # Includes for column filters
      if column_filters_available
        [
          "ux/grid/menu/ListMenu.js",
          "ux/grid/menu/RangeMenu.js",
          "ux/grid/FiltersFeature.js"
        ].each{ |path| js_include(ex.join(path)) }

        %w{Boolean Date List Numeric String}.unshift("").each do |f|
          js_include(ex.join"ux/grid/filter/#{f}Filter.js")
        end
      end

      # Includes for rows reordering
      if rows_reordering_available
        js_include(ex.join("#{File.dirname(__FILE__)}/grid_panel/javascripts/rows-dd.js"))
      end

      # Allows children classes to simply do
      #
      #     model "User"
      delegates_to_dsl :model, :add_form_config, :add_form_window_config, :edit_form_config, :edit_form_window_config, :multi_edit_form_config, :multi_edit_form_window_config

      # Inject some handy DSL methods into the child classes.
      def self.inherited(base)
        super

        base.class_eval do
          class << self
            def column(name, config = {})
              columns = self.columns_attr || []
              columns |= [config.merge(:name => name.to_s)]
              self.columns_attr = columns
            end

            def override_column(name, config)
              columns = self.overridden_columns_attr.dup
              self.overridden_columns_attr = columns.merge(name.to_sym => config)
            end
          end
        end
      end

<<<<<<< HEAD
      def configure
        super
        @config[:columns] ||= self.class.read_inheritable_attribute(:columns)

        # user-passed :override_columns option should get deep_merged with the defaults
        @config[:override_columns] = (self.class.read_inheritable_attribute(:overridden_columns) || {}).deep_merge(@config[:override_columns] || {})
=======
      def configuration
        super.tap do |c|
          c[:columns] ||= self.columns_attr

          # user-passed :override_columns option should get deep_merged with the defaults
          c[:override_columns] = self.overridden_columns_attr.deep_merge(c[:override_columns] || {})
        end
>>>>>>> 9bcfc2af
      end

      #def configuration
        #super.tap do |c|
          #c[:columns] ||= self.class.read_inheritable_attribute(:columns)

          ## user-passed :override_columns option should get deep_merged with the defaults
          #c[:override_columns] = (self.class.read_inheritable_attribute(:overridden_columns) || {}).deep_merge(c[:override_columns] || {})
        #end
      #end

      def js_config #:nodoc:
        res = super
        res.merge({
          :title => res[:title] || self.class.js_properties[:title] || data_class.name.pluralize,
          :bbar => config.has_key?(:bbar) ? config[:bbar] : default_bbar,
          :context_menu => config.has_key?(:context_menu) ? config[:context_menu] : default_context_menu,
          :columns => columns(:with_meta => true), # columns
          :columns_order => columns_order,
          :model => config[:model], # the model name
          :inline_data => (get_data if config[:load_inline_data]), # inline data (loaded along with the grid panel)
          :pri => data_class.primary_key # table primary key name
        })
      end

      def get_association_values(record) #:nodoc:
        columns.select{ |c| c[:name].index("__") }.each.inject({}) do |r,c|
          r.merge(c[:name] => record.value_for_attribute(c, true))
        end
      end

      def get_default_association_values #:nodoc:
        columns.select{ |c| c[:name].index("__") && c[:default_value] }.each.inject({}) do |r,c|
          assoc_name, assoc_method = c[:name].split '__'
          assoc_class = data_adapter.class_for(assoc_name)
          assoc_data_adapter = Netzke::Basepack::DataAdapters::AbstractAdapter.adapter_class(assoc_class).new(assoc_class)
          assoc_instance = assoc_data_adapter.find_record c[:default_value]
          r.merge(c[:name] => assoc_instance.send(assoc_method))
        end
      end
      memoize :get_default_association_values

      # Override to change the default bottom toolbar
      def default_bbar
        res = %w{ add edit apply del }.map(&:to_sym).map(&:action)
        res << "-" << :add_in_form.action << :edit_in_form.action if config[:enable_edit_in_form]
        res << "-" << :search.action if config[:enable_extended_search]
        res
      end

      # Override to change the default context menu
      def default_context_menu
        res = %w{ edit del }.map(&:to_sym).map(&:action)
        res << "-" << :edit_in_form.action if config[:enable_edit_in_form]
        res
      end

      # def configuration_components
      #   res = []
      #   res << {
      #     :persistent_config => true,
      #     :name              => 'columns',
      #     :class_name        => "FieldsConfigurator",
      #     :active            => true,
      #     :owner             => self
      #   }
      #   res << {
      #     :name               => 'general',
      #     :class_name  => "PropertyEditor",
      #     :component             => self,
      #     :title => false
      #   }
      #   res
      # end

      action :add do
        {
          :text => I18n.t('netzke.basepack.grid_panel.actions.add'),
          :tooltip => I18n.t('netzke.basepack.grid_panel.actions.add'),
          :disabled => config[:prohibit_create],
          :handler => "onAddInline", # not following naming conventions here as Ext 4 grid has its own onAdd method
          :icon => :add
        }
      end

      action :edit do
        {
          :text => I18n.t('netzke.basepack.grid_panel.actions.edit'),
          :tooltip => I18n.t('netzke.basepack.grid_panel.actions.edit'),
          :disabled => true,
          :icon => :table_edit
        }
      end

      action :del do
        {
          :text => I18n.t('netzke.basepack.grid_panel.actions.del'),
          :tooltip => I18n.t('netzke.basepack.grid_panel.actions.del'),
          :disabled => true,
          :icon => :table_row_delete
        }
      end

      action :apply do
        {
          :text => I18n.t('netzke.basepack.grid_panel.actions.apply'),
          :tooltip => I18n.t('netzke.basepack.grid_panel.actions.apply'),
          :disabled => config[:prohibit_update] && config[:prohibit_create],
          :icon => :tick
        }
      end

      action :add_in_form do
        {
          :text => I18n.t('netzke.basepack.grid_panel.actions.add_in_form'),
          :tooltip => I18n.t('netzke.basepack.grid_panel.actions.add_in_form'),
          :icon => :application_form_add
        }
      end

      action :edit_in_form do
        {
          :text => I18n.t('netzke.basepack.grid_panel.actions.edit_in_form'),
          :tooltip => I18n.t('netzke.basepack.grid_panel.actions.edit_in_form'),
          :disabled => true,
          :icon => :application_form_edit
        }
      end

      action :search do
        {
          :text => I18n.t('netzke.basepack.grid_panel.actions.search'),
          :tooltip => I18n.t('netzke.basepack.grid_panel.actions.search'),
          :enable_toggle => true,
          :icon => :find
        }
      end

      component :add_form do
        form_config = {
          :class_name => "Netzke::Basepack::FormPanel",
          :model => config[:model],
          :persistent_config => config[:persistent_config],
          :strong_default_attrs => config[:strong_default_attrs],
          :border => true,
          :bbar => false,
          :prevent_header => true,
          :mode => config[:mode],
          :record => data_class.new(columns_default_values)
        }

        # Only provide default form fields when no custom class_name is specified for the form
        form_config[:items] = default_fields_for_forms unless config[:add_form_config] && config[:add_form_config][:class_name]

        {
          :lazy_loading => true,
          :class_name => "Netzke::Basepack::GridPanel::RecordFormWindow",
          :title => "Add #{data_class.model_name.human}",
          :button_align => "right",
          :items => [form_config.deep_merge(config[:add_form_config] || {})]
        }.deep_merge(config[:add_form_window_config] || {})
      end

      component :edit_form do
          form_config = {
            :class_name => "Netzke::Basepack::FormPanel",
            :model => config[:model],
            :persistent_config => config[:persistent_config],
            :bbar => false,
            :prevent_header => true,
            :mode => config[:mode]
            # :record_id gets assigned by deliver_component dynamically, at the moment of loading
          }

          # Only provide default form fields when no custom class_name is specified for the form
          form_config[:items] = default_fields_for_forms unless config[:edit_form_config] && config[:edit_form_config][:class_name]

        {
          :lazy_loading => true,
          :class_name => "Netzke::Basepack::GridPanel::RecordFormWindow",
          :title => "Edit #{data_class.model_name.human}",
          :button_align => "right",
          :items => [form_config.deep_merge(config[:edit_form_config] || {})]
        }.deep_merge(config[:edit_form_window_config] || {})
      end

      component :multi_edit_form do
        form_config = {
          :class_name => "Netzke::Basepack::FormPanel",
          :multi_edit => true,
          :model => config[:model],
          :persistent_config => config[:persistent_config],
          :bbar => false,
          :prevent_header => true,
          :name => "multi_edit_form0", # we detect multi-edit form submission by its name
          :mode => config[:mode]
        }

        # Only provide default form fields when no custom class_name is specified for the form
        form_config[:items] = default_fields_for_forms unless config[:multi_edit_form_config] && config[:multi_edit_form_config][:class_name]

        {
          :lazy_loading => true,
          :class_name => "Netzke::Basepack::GridPanel::RecordFormWindow",
          :title => "Edit #{data_class.model_name.human.pluralize}",
          :button_align => "right",
          :items => [form_config.deep_merge(config[:multi_edit_form_config] || {})]
        }.deep_merge(config[:multi_edit_form_window_config] || {})
      end

      component :search_form do
        {
          :lazy_loading => true,
          :class_name => "Netzke::Basepack::SearchWindow",
          :model => config[:model],
          :fields => default_fields_for_forms
        }
      end

      # include ::Netzke::Plugins::ConfigurationTool if config_tool_available # it will load ConfigurationPanel into a modal window

    end
  end
end<|MERGE_RESOLUTION|>--- conflicted
+++ resolved
@@ -216,22 +216,12 @@
         end
       end
 
-<<<<<<< HEAD
       def configure
         super
-        @config[:columns] ||= self.class.read_inheritable_attribute(:columns)
+        config.columns ||= self.columns_attr
 
         # user-passed :override_columns option should get deep_merged with the defaults
-        @config[:override_columns] = (self.class.read_inheritable_attribute(:overridden_columns) || {}).deep_merge(@config[:override_columns] || {})
-=======
-      def configuration
-        super.tap do |c|
-          c[:columns] ||= self.columns_attr
-
-          # user-passed :override_columns option should get deep_merged with the defaults
-          c[:override_columns] = self.overridden_columns_attr.deep_merge(c[:override_columns] || {})
-        end
->>>>>>> 9bcfc2af
+        config.override_columns = self.overridden_columns_attr.deep_merge(config.override_columns || {})
       end
 
       #def configuration
