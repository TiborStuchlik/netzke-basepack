--- conflicted
+++ resolved
@@ -1,9 +1,4 @@
-<<<<<<< HEAD
 # require "netzke/active_record/data_accessor"
-=======
-require "netzke/active_record/data_accessor"
-require "searchlogic"
->>>>>>> b7843a4d
 
 module Netzke
   # This module is included into such data-driven widgets as GridPanel, FormPanel, etc.
