--- conflicted
+++ resolved
@@ -78,13 +78,9 @@
   # Model class
     # (We can't memoize this method because at some point we extend it, e.g. in Netzke::DataAccessor)
     def data_class
-<<<<<<< HEAD
-      @data_class ||= self.class.constantize_class_name_or_nil("Netzke::ModelExtensions::#{config[:model]}For#{short_component_class_name}") || original_data_class
-=======
       @data_class ||= begin
         klass = constantize_class_name("Netzke::ModelExtensions::#{config[:model]}For#{short_component_class_name}") || original_data_class
       end
->>>>>>> 39474712
     end
 
     # Model class before model extensions are taken into account
@@ -92,11 +88,7 @@
       @original_data_class ||= begin
         ::ActiveSupport::Deprecation.warn("data_class_name option is deprecated. Use model instead", caller) if config[:data_class_name]
         model_name = config[:model] || config[:data_class_name]
-<<<<<<< HEAD
-        model_name.nil? ? raise(ArgumentError, "No model specified for component #{global_id}") : self.class.constantize_class_name_or_nil(model_name)
-=======
         model_name && constantize_class_name(model_name)
->>>>>>> 39474712
       end
     end
 
